--- conflicted
+++ resolved
@@ -8,13 +8,8 @@
   lazy val log4jSlf4j = "org.apache.logging.log4j" % "log4j-slf4j-impl" % logbackVersion
   lazy val log4jCore = "org.apache.logging.log4j" % "log4j-core" % logbackVersion
   lazy val log4jTemplateJson = "org.apache.logging.log4j" % "log4j-layout-template-json" % logbackVersion
-<<<<<<< HEAD
   lazy val lambdaCore = "com.amazonaws" % "aws-lambda-java-core" % "1.2.3"
-  lazy val lambdaJavaEvents = "com.amazonaws" % "aws-lambda-java-events" % "3.11.1"
-=======
-  lazy val lambdaCore = "com.amazonaws" % "aws-lambda-java-core" % "1.2.2"
   lazy val lambdaJavaEvents = "com.amazonaws" % "aws-lambda-java-events" % "3.11.3"
->>>>>>> 57855fb7
   lazy val reactiveStreams = "co.fs2" %% "fs2-reactive-streams" % "3.7.0"
   lazy val s3Client = "uk.gov.nationalarchives" %% "da-s3-client" % daAwsClientsVersion
   lazy val sfnClient = "uk.gov.nationalarchives" %% "da-sfn-client" % daAwsClientsVersion
