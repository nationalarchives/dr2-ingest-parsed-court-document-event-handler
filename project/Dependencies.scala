import sbt._
object Dependencies {
  lazy val logbackVersion = "2.22.0"
  lazy val pureConfigVersion = "0.17.4"
  lazy val daAwsClientsVersion = "0.1.27"
  private val circeVersion = "0.14.6"

  lazy val circeCore = "io.circe" %% "circe-core" % circeVersion
  lazy val circeGeneric = "io.circe" %% "circe-generic" % circeVersion
  lazy val circeParser = "io.circe" %% "circe-parser" % circeVersion
  lazy val circeGenericExtras = "io.circe" %% "circe-generic-extras" % "0.14.3"
  lazy val pureConfigCats = "com.github.pureconfig" %% "pureconfig-cats-effect" % pureConfigVersion
  lazy val pureConfig = "com.github.pureconfig" %% "pureconfig" % pureConfigVersion
  lazy val log4jSlf4j = "org.apache.logging.log4j" % "log4j-slf4j-impl" % logbackVersion
  lazy val log4jCore = "org.apache.logging.log4j" % "log4j-core" % logbackVersion
  lazy val log4jTemplateJson = "org.apache.logging.log4j" % "log4j-layout-template-json" % logbackVersion
  lazy val lambdaCore = "com.amazonaws" % "aws-lambda-java-core" % "1.2.3"
  lazy val lambdaJavaEvents = "com.amazonaws" % "aws-lambda-java-events" % "3.11.3"
  lazy val reactiveStreams = "co.fs2" %% "fs2-reactive-streams" % "3.9.3"
  lazy val s3Client = "uk.gov.nationalarchives" %% "da-s3-client" % daAwsClientsVersion
  lazy val sfnClient = "uk.gov.nationalarchives" %% "da-sfn-client" % daAwsClientsVersion
<<<<<<< HEAD
  lazy val commonsCompress = "org.apache.commons" % "commons-compress" % "1.24.0"
  lazy val fs2IO = "co.fs2" %% "fs2-io" % "3.9.3"
=======
  lazy val commonsCompress = "org.apache.commons" % "commons-compress" % "1.25.0"
  lazy val fs2IO = "co.fs2" %% "fs2-io" % "3.9.2"
>>>>>>> 8cd7b012
  lazy val upickle = "com.lihaoyi" %% "upickle" % "3.1.3"
  lazy val scalaTest = "org.scalatest" %% "scalatest" % "3.2.17"
  lazy val mockito = "org.mockito" %% "mockito-scala" % "1.17.29"
  lazy val wiremock = "com.github.tomakehurst" % "wiremock" % "3.0.1"
  lazy val reactorTest = "io.projectreactor" % "reactor-test" % "3.5.12"
}<|MERGE_RESOLUTION|>--- conflicted
+++ resolved
@@ -19,13 +19,8 @@
   lazy val reactiveStreams = "co.fs2" %% "fs2-reactive-streams" % "3.9.3"
   lazy val s3Client = "uk.gov.nationalarchives" %% "da-s3-client" % daAwsClientsVersion
   lazy val sfnClient = "uk.gov.nationalarchives" %% "da-sfn-client" % daAwsClientsVersion
-<<<<<<< HEAD
-  lazy val commonsCompress = "org.apache.commons" % "commons-compress" % "1.24.0"
+  lazy val commonsCompress = "org.apache.commons" % "commons-compress" % "1.25.0"
   lazy val fs2IO = "co.fs2" %% "fs2-io" % "3.9.3"
-=======
-  lazy val commonsCompress = "org.apache.commons" % "commons-compress" % "1.25.0"
-  lazy val fs2IO = "co.fs2" %% "fs2-io" % "3.9.2"
->>>>>>> 8cd7b012
   lazy val upickle = "com.lihaoyi" %% "upickle" % "3.1.3"
   lazy val scalaTest = "org.scalatest" %% "scalatest" % "3.2.17"
   lazy val mockito = "org.mockito" %% "mockito-scala" % "1.17.29"
