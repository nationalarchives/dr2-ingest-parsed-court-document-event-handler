--- conflicted
+++ resolved
@@ -2,13 +2,9 @@
 object Dependencies {
   lazy val logbackVersion = "2.22.0"
   lazy val pureConfigVersion = "0.17.4"
-<<<<<<< HEAD
-  lazy val daAwsClientsVersion = "0.1.26"
+  lazy val daAwsClientsVersion = "0.1.27"
   private val circeVersion = "0.14.6"
-=======
-  lazy val daAwsClientsVersion = "0.1.27"
-  private val circeVersion = "0.14.5"
->>>>>>> cd893e2d
+
   lazy val circeCore = "io.circe" %% "circe-core" % circeVersion
   lazy val circeGeneric = "io.circe" %% "circe-generic" % circeVersion
   lazy val circeParser = "io.circe" %% "circe-parser" % circeVersion
