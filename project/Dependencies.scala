--- conflicted
+++ resolved
@@ -2,13 +2,8 @@
 object Dependencies {
   lazy val logbackVersion = "2.23.1"
   lazy val pureConfigVersion = "0.17.6"
-<<<<<<< HEAD
-  lazy val daAwsClientsVersion = "0.1.39"
+  lazy val daAwsClientsVersion = "0.1.42"
   private val fs2Version = "3.10.0"
-=======
-  lazy val daAwsClientsVersion = "0.1.42"
-  private val fs2Version = "3.9.4"
->>>>>>> 288c359f
   private val circeVersion = "0.14.6"
   private val log4CatsVersion = "2.6.0"
 
