--- conflicted
+++ resolved
@@ -97,14 +97,10 @@
         _ <- logWithFileRef(s"Copied metadata file with id ${metadataFileInfo.id} to data directory")
 
         _ <- s3.deleteObjects(outputBucket, fileNameToFileInfo.values.map(_.id.toString).toList)
-<<<<<<< HEAD
         _ <- logWithFileRef("Deleted objects from the root of S3")
 
-        _ <- sfn.startExecution(config.sfnArn, output, Option(s"$batchRef-${randomUuidGenerator()}"))
+        _ <- sfn.startExecution(config.sfnArn, output, Option(batchRef))
         _ <- logWithFileRef("Started step function execution")
-=======
-        _ <- sfn.startExecution(config.sfnArn, output, Option(batchRef))
->>>>>>> 0f99d0af
       } yield ()
     }.sequence
   }.onError(logLambdaError).unsafeRunSync()
