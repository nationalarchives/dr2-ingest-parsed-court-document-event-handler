package uk.gov.nationalarchives

import cats.effect.IO
import cats.effect.unsafe.implicits.global
import cats.implicits._
import com.amazonaws.services.lambda.runtime.events.SQSEvent
import com.amazonaws.services.lambda.runtime.{Context, RequestHandler}
import io.circe.generic.auto._
import pureconfig._
import pureconfig.generic.auto._
import pureconfig.module.catseffect.syntax._
import uk.gov.nationalarchives.FileProcessor._
import io.circe.parser.decode
import java.util.UUID
import scala.jdk.CollectionConverters._

class Lambda extends RequestHandler[SQSEvent, Unit] {
  val s3: DAS3Client[IO] = DAS3Client[IO]()
  val sfn: DASFNClient[IO] = DASFNClient[IO]()
  val randomUuidGenerator: () => UUID = () => UUID.randomUUID
  val seriesMapper: SeriesMapper = SeriesMapper()

  override def handleRequest(input: SQSEvent, context: Context): Unit = {
    input.getRecords.asScala.toList.map { record =>
      for {
        treInput <- IO.fromEither(decode[TREInput](record.getBody))
        batchRef = treInput.parameters.reference
        config <- ConfigSource.default.loadF[IO, Config]()
        outputBucket = config.outputBucket
        fileProcessor = new FileProcessor(treInput.parameters.s3Bucket, outputBucket, batchRef, s3, randomUuidGenerator)
        fileNameToFileInfo <- fileProcessor.copyFilesFromDownloadToUploadBucket(treInput.parameters.s3Key)

        metadataFileInfo <- IO.fromOption(fileNameToFileInfo.get(s"$batchRef/TRE-$batchRef-metadata.json"))(
          new RuntimeException(s"Cannot find metadata for $batchRef")
        )
        treMetadata <- fileProcessor.readJsonFromPackage(metadataFileInfo.id)
        parsedUri <- fileProcessor.parseUri(treMetadata.parameters.PARSER.uri)
        payload = treMetadata.parameters.TRE.payload
        cite = treMetadata.parameters.PARSER.cite

        fileInfo <- IO.fromOption(fileNameToFileInfo.get(s"$batchRef/${payload.filename}"))(
          new RuntimeException(s"Document not found for file belonging to $batchRef")
        )
<<<<<<< HEAD

        _ <- IO.raiseWhen(fileInfo.fileSize == 0)(new Exception(s"File id '${fileInfo.id}' size is 0"))
        output <- seriesMapper.createOutput(config.outputBucket, batchRef, parsedUri.flatMap(_.potentialCite))
=======
        output <- seriesMapper.createOutput(
          config.outputBucket,
          batchRef,
          parsedUri.flatMap(_.potentialCite),
          treInput.parameters.skipSeriesLookup
        )
>>>>>>> 3da4b19a
        _ <- fileProcessor.createMetadataFiles(
          fileInfo.copy(checksum = treMetadata.parameters.TDR.`Document-Checksum-sha256`),
          metadataFileInfo,
          parsedUri,
          cite,
          treMetadata.parameters.PARSER.name,
          output.department,
          output.series
        )
        _ <- s3.copy(outputBucket, fileInfo.id.toString, outputBucket, s"$batchRef/data/${fileInfo.id}")
        _ <- s3
          .copy(outputBucket, metadataFileInfo.id.toString, outputBucket, s"$batchRef/data/${metadataFileInfo.id}")
        _ <- s3.deleteObjects(outputBucket, fileNameToFileInfo.values.map(_.id.toString).toList)
        _ <- sfn.startExecution(config.sfnArn, output, Option(s"$batchRef-${randomUuidGenerator()}"))
      } yield ()
    }.sequence
  }.unsafeRunSync()
}<|MERGE_RESOLUTION|>--- conflicted
+++ resolved
@@ -41,18 +41,14 @@
         fileInfo <- IO.fromOption(fileNameToFileInfo.get(s"$batchRef/${payload.filename}"))(
           new RuntimeException(s"Document not found for file belonging to $batchRef")
         )
-<<<<<<< HEAD
 
         _ <- IO.raiseWhen(fileInfo.fileSize == 0)(new Exception(s"File id '${fileInfo.id}' size is 0"))
-        output <- seriesMapper.createOutput(config.outputBucket, batchRef, parsedUri.flatMap(_.potentialCite))
-=======
         output <- seriesMapper.createOutput(
           config.outputBucket,
           batchRef,
           parsedUri.flatMap(_.potentialCite),
           treInput.parameters.skipSeriesLookup
         )
->>>>>>> 3da4b19a
         _ <- fileProcessor.createMetadataFiles(
           fileInfo.copy(checksum = treMetadata.parameters.TDR.`Document-Checksum-sha256`),
           metadataFileInfo,
