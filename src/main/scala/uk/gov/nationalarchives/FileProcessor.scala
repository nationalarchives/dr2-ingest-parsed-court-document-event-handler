--- conflicted
+++ resolved
@@ -71,30 +71,18 @@
       judgmentName: Option[String],
       department: Option[String],
       series: Option[String]
-<<<<<<< HEAD
-  ): IO[String] = {
-    val potentialCiteFromUri = parsedUri.flatMap(_.potentialCite)
+  ): List[BagitMetadataObject] = {
+    val potentialCourtFromUri = parsedUri.flatMap(_.potentialCourt)
     val (folderName, folderTitle, uriIdField) =
-      if (department.flatMap(_ => series).isEmpty && potentialCiteFromUri.isDefined)
+      if (department.flatMap(_ => series).isEmpty && potentialCourtFromUri.isDefined)
         ("Court Documents (court not matched)", None, Nil)
-      else if (potentialCiteFromUri.isEmpty) ("Court Documents (court unknown)", None, Nil)
+      else if (potentialCourtFromUri.isEmpty) ("Court Documents (court unknown)", None, Nil)
       else
         (
           parsedUri.get.uriWithoutDocType,
           Option(judgmentName.map(_.stripPrefix("Press Summary of ")).getOrElse("")),
           List(IdField("URI", parsedUri.get.uriWithoutDocType))
         )
-=======
-  ): List[BagitMetadataObject] = {
-    val potentialCourtFromUri = parsedUri.flatMap(_.potentialCourt)
-    val (folderName, folderTitle) = if (department.flatMap(_ => series).isEmpty && potentialCourtFromUri.isDefined) {
-      ("Court Documents (court not matched)", None)
-    } else if (potentialCourtFromUri.isEmpty) {
-      ("Court Documents (court unknown)", None)
-    } else {
-      (parsedUri.get.uriWithoutDocType, Option(judgmentName.map(_.stripPrefix("Press Summary of ")).getOrElse("")))
-    }
->>>>>>> 6ae56483
 
     val idFields = potentialCite
       .map { cite =>
