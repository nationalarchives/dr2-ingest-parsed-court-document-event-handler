--- conflicted
+++ resolved
@@ -293,114 +293,13 @@
   )
 
   forAll(citeTable) { (potentialCite, idFields) =>
-<<<<<<< HEAD
-    {
-      forAll(treNameTable) { (treName, treFileName, expectedFolderTitle, expectedAssetTitle) =>
-        forAll(urlDepartmentAndSeriesTable) {
-          (department, series, includeBagInfo, parsedUri, expectedFolderName, titleExpected) =>
-            val updatedIdFields =
-              if (potentialCite.isDefined && expectedFolderName == trimmedUri) idFields :+ IdField("URI", trimmedUri)
-              else idFields
-            "createMetadataFiles" should s"upload the correct bagit files with $expectedFolderTitle, $expectedAssetTitle and $updatedIdFields " +
-              s"for $department, $series, $parsedUri and TRE name $treName" in {
-                val fileId = UUID.randomUUID()
-                val metadataId = UUID.randomUUID()
-                val s3 = mock[DAS3Client[IO]]
-                val folderId = uuids.head
-                val assetId = uuids.last
-                val fileName = treFileName.split("\\.").dropRight(1).mkString(".")
-                val folderTitle = if (titleExpected) Option(expectedFolderTitle) else None
-                val folder =
-                  BagitFolderMetadataObject(folderId, None, folderTitle, expectedFolderName, updatedIdFields)
-                val asset = BagitAssetMetadataObject(assetId, Option(folderId), expectedAssetTitle, expectedAssetTitle)
-                val files = List(
-                  BagitFileMetadataObject(fileId, Option(assetId), fileName, 1, treFileName, 1),
-                  BagitFileMetadataObject(metadataId, Option(assetId), "", 2, "metadataFileName.txt", 2)
-                )
-                val metadataJsonList: List[BagitMetadataObject] = List(folder, asset) ++ files
-                val metadataJsonString = metadataJsonList.asJson.printWith(Printer.noSpaces)
-
-                val bagitTxtContent =
-                  """BagIt-Version: 1.0
-              |Tag-File-Character-Encoding: UTF-8""".stripMargin
-
-                val manifestString =
-                  s"""fileChecksum data/$fileId
-               |metadataChecksum data/$metadataId""".stripMargin
-
-                val metadataChecksum = "989681"
-                val bagitChecksum = "989683"
-                val manifestChecksum = "989684"
-                val bagInfoChecksum = "989685"
-                val tagManifestChecksum = "989686"
-
-                val tagManifest = List(
-                  s"$bagitChecksum bagit.txt",
-                  s"$manifestChecksum manifest-sha256.txt",
-                  s"$metadataChecksum metadata.json"
-                )
-                val tagManifestString = (if (includeBagInfo) {
-                                           s"$bagInfoChecksum bag-info.txt" :: tagManifest
-                                         } else {
-                                           tagManifest
-                                         }).mkString("\n")
-
-                def mockUpload(
-                    fileName: String,
-                    fileString: String,
-                    checksum: String
-                ): ArgumentMatcher[Publisher[ByteBuffer]] = {
-                  val publisherMatcher = {
-                    new ArgumentMatcher[Publisher[ByteBuffer]] {
-                      override def matches(argument: Publisher[ByteBuffer]): Boolean = {
-                        val arg = argument
-                          .toStreamBuffered[IO](1024)
-                          .flatMap(bf => Stream.chunk(Chunk.byteBuffer(bf)))
-                          .through(text.utf8.decode)
-                          .compile
-                          .string
-                          .unsafeRunSync()
-                        arg == fileString
-                      }
-                    }
-                  }
-                  when(
-                    s3.upload(
-                      ArgumentMatchers.eq("upload"),
-                      ArgumentMatchers.eq(s"ref/$fileName"),
-                      any[Long],
-                      argThat(publisherMatcher)
-                    )
-                  )
-                    .thenReturn(IO(completedUpload(Option(checksum))))
-                  publisherMatcher
-                }
-
-                mockUpload("metadata.json", metadataJsonString, metadataChecksum)
-                mockUpload("bagit.txt", bagitTxtContent, bagitChecksum)
-                mockUpload("manifest-sha256.txt", manifestString, manifestChecksum)
-                if (includeBagInfo) {
-                  val bagInfoString = s"Department: ${department.get}\nSeries: ${series.get}"
-                  mockUpload("bag-info.txt", bagInfoString, bagInfoChecksum)
-                }
-                mockUpload("tagmanifest-sha256.txt", tagManifestString, tagManifestChecksum)
-
-                val fileProcessor = new FileProcessor("download", "upload", "ref", s3, UUIDGenerator().uuidGenerator)
-                val fileInfo = FileInfo(fileId, 1, treFileName, "fileChecksum")
-                val metadataFileInfo = FileInfo(metadataId, 2, "metadataFileName.txt", "metadataChecksum")
-
-                val tagManifestChecksumResult =
-                  fileProcessor
-                    .createMetadataFiles(fileInfo, metadataFileInfo, parsedUri, potentialCite, treName, department, series)
-                    .unsafeRunSync()
-
-                tagManifestChecksumResult should equal(tagManifestChecksum)
-              }
-        }
-=======
     forAll(treNameTable) { (treName, treFileName, expectedFolderTitle, expectedAssetTitle) =>
-      forAll(urlDepartmentAndSeriesTable) { (department, series, _, parsedUri, expectedFolderName, titleExpected) =>
-        "createBagitMetadataObjects" should s"generate the correct bagit Metadata with $expectedFolderTitle, $expectedAssetTitle and $idFields" +
+      forAll(urlDepartmentAndSeriesTable) {
+        (department, series, _, parsedUri, expectedFolderName, titleExpected) =>
+          val updatedIdFields =
+            if (potentialCite.isDefined && expectedFolderName == trimmedUri) idFields :+ IdField("URI", trimmedUri)
+            else idFields
+        "createBagitMetadataObjects" should s"generate the correct bagit Metadata with $expectedFolderTitle, $expectedAssetTitle and $updatedIdFields" +
           s"for $department, $series, $parsedUri and TRE name $treName" in {
             val fileId = UUID.randomUUID()
             val metadataId = UUID.randomUUID()
@@ -409,7 +308,7 @@
             val fileName = treFileName.split("\\.").dropRight(1).mkString(".")
             val folderTitle = if (titleExpected) Option(expectedFolderTitle) else None
             val folder =
-              BagitFolderMetadataObject(folderId, None, folderTitle, expectedFolderName, idFields)
+              BagitFolderMetadataObject(folderId, None, folderTitle, expectedFolderName, updatedIdFields)
             val asset = BagitAssetMetadataObject(assetId, Option(folderId), expectedAssetTitle, expectedAssetTitle)
             val files = List(
               BagitFileMetadataObject(fileId, Option(assetId), fileName, 1, treFileName, 1),
@@ -428,15 +327,18 @@
 
             bagitMetadataObjects should equal(expectedBagitMetadataObjects)
           }
->>>>>>> 6ae56483
       }
     }
   }
 
-  forAll(citeTable) { (_, idFields) =>
+  forAll(citeTable) { (potentialCite, idFields) =>
     forAll(treNameTable) { (treName, treFileName, expectedFolderTitle, expectedAssetTitle) =>
-      forAll(urlDepartmentAndSeriesTable) { (department, series, includeBagInfo, parsedUri, expectedFolderName, titleExpected) =>
-        "createBagitFiles" should s"upload the correct bagit files with $expectedFolderTitle, $expectedAssetTitle and $idFields" +
+      forAll(urlDepartmentAndSeriesTable) {
+        (department, series, includeBagInfo, parsedUri, expectedFolderName, titleExpected) =>
+          val updatedIdFields =
+            if (potentialCite.isDefined && expectedFolderName == trimmedUri) idFields :+ IdField("URI", trimmedUri)
+            else idFields
+          "createBagitFiles" should s"upload the correct bagit files with $expectedFolderTitle, $expectedAssetTitle and $updatedIdFields" +
           s"for $department, $series, $parsedUri and TRE name $treName" in {
             val fileId = UUID.randomUUID()
             val metadataId = UUID.randomUUID()
@@ -446,7 +348,7 @@
             val fileName = treFileName.split("\\.").dropRight(1).mkString(".")
             val folderTitle = if (titleExpected) Option(expectedFolderTitle) else None
             val folder =
-              BagitFolderMetadataObject(folderId, None, folderTitle, expectedFolderName, idFields)
+              BagitFolderMetadataObject(folderId, None, folderTitle, expectedFolderName, updatedIdFields)
             val asset = BagitAssetMetadataObject(assetId, Option(folderId), expectedAssetTitle, expectedAssetTitle)
             val files = List(
               BagitFileMetadataObject(fileId, Option(assetId), fileName, 1, treFileName, 1),
