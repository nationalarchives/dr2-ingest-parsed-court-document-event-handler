--- conflicted
+++ resolved
@@ -422,43 +422,4 @@
     }
     ex.getMessage should equal("Upload failed")
   }
-<<<<<<< HEAD
-
-  val uriTable: TableFor2[Option[String], Option[ParsedUri]] = Table(
-    ("uri", "expectedCiteAndUri"),
-    (Option("http://example.com/id/abcd/2023/1"), Option(ParsedUri(Option("abcd"), "http://example.com/id/abcd/2023/1"))),
-    (
-      Option("http://example.com/id/abcd/efgh/2024/123"),
-      Option(ParsedUri(Option("abcd"), "http://example.com/id/abcd/efgh/2024/123"))
-    ),
-    (
-      Option("http://example.com/id/ijkl/2025/1/doc-type/3"),
-      Option(ParsedUri(Option("ijkl"), "http://example.com/id/ijkl/2025/1"))
-    ),
-    (
-      Option("http://example.com/id/mnop/qrst/2026/567/different-doc-type/8"),
-      Option(ParsedUri(Option("mnop"), "http://example.com/id/mnop/qrst/2026/567"))
-    ),
-    (Option("http://example.com/id/abcd/efgh/2024/"), Option(ParsedUri(Option("abcd"), "http://example.com/id/abcd/efgh/2024/"))),
-    (None, None)
-  )
-
-  forAll(uriTable) { (uri, expectedCiteAndUri) =>
-    "parseUri" should s"parse the uri $uri and return the cite and uri without doc type" in {
-      val fileProcessor = new FileProcessor("download", "upload", "ref", mock[DAS3Client[IO]], UUIDGenerator().uuidGenerator)
-      fileProcessor.parseUri(uri).unsafeRunSync() should equal(expectedCiteAndUri)
-    }
-  }
-
-  "parseUri" should "return an error if the url cannot be trimmed because of a missing year" in {
-    val fileProcessor = new FileProcessor("download", "upload", "ref", mock[DAS3Client[IO]], UUIDGenerator().uuidGenerator)
-    val ex = intercept[RuntimeException] {
-      fileProcessor.parseUri(Option("http://example.com/id/mnop/qrst")).unsafeRunSync()
-    }
-    ex.getMessage should equal(
-      "Failure trying to trim off the doc type for http://example.com/id/mnop/qrst. Is the year missing?"
-    )
-  }
-=======
->>>>>>> 89e86667
 }