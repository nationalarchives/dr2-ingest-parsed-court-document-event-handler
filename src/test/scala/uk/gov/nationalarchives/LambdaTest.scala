package uk.gov.nationalarchives

import cats.effect.IO
import com.amazonaws.services.lambda.runtime.events.SQSEvent
import com.amazonaws.services.lambda.runtime.events.SQSEvent.SQSMessage
import com.github.tomakehurst.wiremock.WireMockServer
import com.github.tomakehurst.wiremock.client.WireMock._
import com.github.tomakehurst.wiremock.http.RequestMethod
import io.circe.{Decoder, DecodingFailure, Printer}
import org.scalatest.BeforeAndAfterEach
import org.scalatest.flatspec.AnyFlatSpec
import org.scalatest.matchers.should.Matchers._
import software.amazon.awssdk.regions.Region
import software.amazon.awssdk.services.s3.S3AsyncClient
import software.amazon.awssdk.services.sfn.SfnAsyncClient
import uk.gov.nationalarchives.FileProcessor._
import uk.gov.nationalarchives.SeriesMapper.{Court, Output}
import io.circe.parser.decode
import io.circe.generic.auto._
import io.circe.syntax._
import org.scalatest.prop.{TableDrivenPropertyChecks, TableFor2, TableFor4}

import java.net.URI
import java.util.{Base64, HexFormat, UUID}
import scala.jdk.CollectionConverters._

class LambdaTest extends AnyFlatSpec with BeforeAndAfterEach with TableDrivenPropertyChecks {
  case class SFNRequest(stateMachineArn: String, name: String, input: String)

  val reference = "TEST-REFERENCE"
  val uuidsAndChecksum: List[(String, String)] = List(
    ("c7e6b27f-5778-4da8-9b83-1b64bbccbd03", "71"),
    ("61ac0166-ccdf-48c4-800f-29e5fba2efda", "81"),
    ("4e6bac50-d80a-4c68-bd92-772ac9701f14", "91"),
    ("c2e7866e-5e94-4b4e-a49f-043ad937c18a", "A1"),
    ("27a9a6bb-a023-4cab-8592-39b44761a30a", "B1")
  )

  val metadataFilesAndChecksums: List[(String, String)] = List(
    ("metadata.json", "01"),
    ("bagit.txt", "11"),
    ("bag-info.txt", "21"),
    ("manifest-sha256.txt", "51"),
    ("tagmanifest-sha256.txt", "61")
  )

  override def beforeEach(): Unit = {
    sfnServer.resetAll()
    s3Server.resetAll()
    sfnServer.start()
    s3Server.start()
  }

  val s3Server = new WireMockServer(9003)
  val sfnServer = new WireMockServer(9004)
  val testOutputBucket = "outputBucket"
  val inputBucket = "inputBucket"
<<<<<<< HEAD
  private def packageAvailable(s3Key: String): TREInput = TREInput(
    TREInputParameters("status", "TEST-REFERENCE", inputBucket, s3Key)
  )
  private def event(s3Key: String = "test.tar.gz"): SQSEvent = createEvent(
    packageAvailable(s3Key).asJson.printWith(Printer.noSpaces)
  )
=======
  val packageAvailable: TREInput = TREInput(
    TREInputParameters("status", "TEST-REFERENCE", skipSeriesLookup = false, inputBucket, "test.tar.gz")
  )
  val event: SQSEvent = createEvent(packageAvailable.asJson.printWith(Printer.noSpaces))
>>>>>>> 3da4b19a
  val expectedDeleteRequestXml: String =
    """<?xml version="1.0" encoding="UTF-8"?><Delete xmlns="http://s3.amazonaws.com/doc/2006-03-01/">
      |<Object><Key>c7e6b27f-5778-4da8-9b83-1b64bbccbd03</Key></Object>
      |<Object><Key>61ac0166-ccdf-48c4-800f-29e5fba2efda</Key></Object></Delete>""".stripMargin.replaceAll("\\n", "")

  private def read[T](jsonString: String)(implicit enc: Decoder[T]): T =
    decode[T](jsonString).toOption.get

  private def runLambdaAndReturnStepFunctionRequest(metadataJsonOpt: Option[String] = None) = {
    stubAWSRequests(inputBucket, metadataJsonOpt = metadataJsonOpt)
    IngestParserTest().handleRequest(event(), null)

    val sfnEvent = sfnServer.getAllServeEvents.asScala.head
    read[SFNRequest](sfnEvent.getRequest.getBodyAsString)
  }

  case class IngestParserTest() extends Lambda {
    private val s3AsyncClient: S3AsyncClient = S3AsyncClient
      .crtBuilder()
      .endpointOverride(URI.create("http://localhost:9003"))
      .region(Region.EU_WEST_2)
      .build()

    private val sfnAsyncClient: SfnAsyncClient = SfnAsyncClient
      .builder()
      .endpointOverride(URI.create("http://localhost:9004"))
      .region(Region.EU_WEST_2)
      .build()

    override val s3: DAS3Client[IO] = DAS3Client[IO](s3AsyncClient)
    override val sfn: DASFNClient[IO] = new DASFNClient(sfnAsyncClient)
    override val seriesMapper: SeriesMapper = new SeriesMapper(Set(Court("CITE", "TEST", "TEST SERIES")))
    val uuidsIterator: Iterator[String] = uuidsAndChecksum.map(_._1).iterator

    override val randomUuidGenerator: () => UUID = () => UUID.fromString(uuidsIterator.next())
  }

  def createEvent(body: String): SQSEvent = {
    val sqsEvent = new SQSEvent()
    val record = new SQSMessage()
    record.setBody(body)
    sqsEvent.setRecords(List(record).asJava)
    sqsEvent
  }

  def convertChecksumToS3Format(cs: String): String =
    Base64.getEncoder
      .encode(HexFormat.of().parseHex(cs))
      .map(_.toChar)
      .mkString

  def stubAWSRequests(
      inputBucket: String,
      tarFileName: String = "test.tar.gz",
      metadataJsonOpt: Option[String] = None
  ): Unit = {
    val bytes = getClass.getResourceAsStream(s"/files/$tarFileName").readAllBytes()
    sfnServer.stubFor(post(urlEqualTo("/")).willReturn(ok()))
    s3Server.stubFor(
      head(urlEqualTo(s"/$inputBucket/$tarFileName"))
        .willReturn(
          ok()
            .withHeader("Content-Length", bytes.length.toString)
            .withHeader("ETag", "abcde")
        )
    )
    s3Server.stubFor(
      get(urlEqualTo(s"/$inputBucket/$tarFileName"))
        .willReturn(ok.withBody(bytes))
    )

    val metadataJson: String = metadataJsonOpt.getOrElse(
      s"""{"parameters":{"TDR": {"Document-Checksum-sha256": "abcde", "Source-Organization": "test-organisation",
         | "Internal-Sender-Identifier": "test-identifier","Consignment-Export-Datetime": "2023-10-31T13:40:54Z"},
         |"TRE":{"reference":"$reference","payload":{"filename":"Test.docx"}},
         |"PARSER":{"cite":"cite","uri":"https://example.com/id/cite/2023/","court":"test","date":"2023-07-26","name":"test"}}}""".stripMargin
    )

    metadataFilesAndChecksums.foreach { case (file, checksum) =>
      s3Server.stubFor(
        put(urlEqualTo(s"/$testOutputBucket/$reference/$file"))
          .willReturn(ok().withHeader("x-amz-checksum-sha256", convertChecksumToS3Format(checksum)))
      )
    }

    uuidsAndChecksum.foreach { case (uuid, checksum) =>
      s3Server.stubFor(
        put(urlEqualTo(s"/$testOutputBucket/$uuid"))
          .willReturn(ok().withHeader("x-amz-checksum-sha256", convertChecksumToS3Format(checksum)))
      )
      s3Server.stubFor(
        put(urlEqualTo(s"/$testOutputBucket/$reference/data/$uuid"))
          .willReturn(ok())
      )
      s3Server.stubFor(
        get(urlEqualTo(s"/$testOutputBucket/$uuid"))
          .willReturn(okJson(metadataJson))
      )

      s3Server.stubFor(
        post(urlEqualTo(s"/$testOutputBucket?delete"))
          .withRequestBody(equalToXml(expectedDeleteRequestXml))
          .willReturn(ok())
      )
      s3Server.stubFor(
        head(urlEqualTo(s"/$testOutputBucket/$uuid"))
          .willReturn(
            ok()
              .withHeader("Content-Length", bytes.length.toString)
              .withHeader("ETag", "abcde")
          )
      )
    }
  }

  "the lambda" should "download the .tar.gz file from the input bucket" in {
    stubAWSRequests(inputBucket)
    IngestParserTest().handleRequest(event(), null)
    val serveEvents = s3Server.getAllServeEvents.asScala
    serveEvents.count(e =>
      e.getRequest.getUrl == s"/$inputBucket/test.tar.gz" && e.getRequest.getMethod == RequestMethod.GET
    ) should equal(1)
  }

  "the lambda" should "write the bagit package to the output bucket" in {
    stubAWSRequests(inputBucket)
    IngestParserTest().handleRequest(event(), null)
    val serveEvents = s3Server.getAllServeEvents.asScala

    def countPutEvents(name: String) = serveEvents.count(e =>
      e.getRequest.getUrl == s"/$testOutputBucket/$reference/$name" && e.getRequest.getMethod == RequestMethod.PUT
    )

    metadataFilesAndChecksums.map(_._1).foreach(file => countPutEvents(file) should equal(1))
    countPutEvents(s"data/${uuidsAndChecksum.head._1}") should equal(1)
    countPutEvents(s"data/${uuidsAndChecksum(1)._1}") should equal(1)
  }

  val citeTable: TableFor2[Option[String], List[IdField]] = Table(
    ("potentialCite", "idFields"),
    (None, Nil),
    (Option("\"cite\""), List(IdField("Code", "cite"), IdField("Cite", "cite")))
  )

  forAll(citeTable) { (potentialCite, idFields) =>
    "the lambda" should s"write the correct metadata files to S3 with a cite ${potentialCite.orNull}" in {
      val metadataJson: String =
        s"""{"parameters":{"TDR": {"Document-Checksum-sha256": "abcde", "Source-Organization": "test-organisation",
           | "Internal-Sender-Identifier": "test-identifier","Consignment-Export-Datetime": "2023-10-31T13:40:54Z"},
           |"TRE":{"reference":"$reference","payload":{"filename":"Test.docx"}},
           |"PARSER":{"cite":${potentialCite.orNull},"uri":"https://example.com/id/cite/2023/","court":"test","date":"2023-07-26","name":"test"}}}""".stripMargin
      stubAWSRequests(inputBucket, metadataJsonOpt = Option(metadataJson))
      IngestParserTest().handleRequest(event(), null)
      val serveEvents = s3Server.getAllServeEvents.asScala

      def filterEvents(name: String) = serveEvents
        .map(_.getRequest)
        .find(ev => ev.getUrl == s"/$testOutputBucket/$reference/$name" && ev.getMethod == RequestMethod.PUT)
        .map(_.getBodyAsString.split("\r\n")(1).trim)
        .head

      val folderId = UUID.fromString("4e6bac50-d80a-4c68-bd92-772ac9701f14")
      val assetId = UUID.fromString("c2e7866e-5e94-4b4e-a49f-043ad937c18a")
      val fileId = UUID.fromString("c7e6b27f-5778-4da8-9b83-1b64bbccbd03")
      val metadataFileId = UUID.fromString("61ac0166-ccdf-48c4-800f-29e5fba2efda")
      val expectedAssetMetadata = BagitAssetMetadataObject(assetId, Option(folderId), "Test.docx", "Test.docx")
      val expectedBagitTxt = "BagIt-Version: 1.0\nTag-File-Character-Encoding: UTF-8"
      val expectedBagInfo = "Department: TEST\nSeries: TEST SERIES"
      val expectedFileMetadata = List(
        BagitFileMetadataObject(fileId, Option(assetId), "Test", 1, "Test.docx", 15684),
        BagitFileMetadataObject(
          metadataFileId,
          Option(assetId),
          "",
          2,
          "TRE-TEST-REFERENCE-metadata.json",
          215
        )
      )

      val expectedFolderMetadata =
        BagitFolderMetadataObject(folderId, None, Option("test"), "https://example.com/id/cite/2023/", idFields)
      val metadataList: List[BagitMetadataObject] =
        List(expectedFolderMetadata, expectedAssetMetadata) ++ expectedFileMetadata
      val expectedMetadata = metadataList.asJson.printWith(Printer.noSpaces)
      val expectedManifest = s"abcde data/$fileId\n81 data/$metadataFileId"
      val expectedTagManifest =
        "21 bag-info.txt\n11 bagit.txt\n51 manifest-sha256.txt\n01 metadata.json"

      val metadataFromResponse = filterEvents("metadata.json")
      metadataFromResponse should equal(expectedMetadata)
      filterEvents("bagit.txt") should equal(expectedBagitTxt)
      filterEvents("bag-info.txt") should equal(expectedBagInfo)
      filterEvents("manifest-sha256.txt") should equal(expectedManifest)
      filterEvents("tagmanifest-sha256.txt") should equal(expectedTagManifest)
    }
  }

  "the lambda" should "start the state machine execution with the correct parameters" in {
    val sfnRequest = runLambdaAndReturnStepFunctionRequest()
    val input = read[Output](sfnRequest.input)

    sfnRequest.stateMachineArn should equal("arn:aws:states:eu-west-2:123456789:stateMachine:StateMachineName")
    sfnRequest.name should equal(s"TEST-REFERENCE-${uuidsAndChecksum(4)._1}")

    input.series.get should equal("TEST SERIES")
    input.department.get should equal("TEST")
    input.batchId should equal("TEST-REFERENCE")
    input.s3Prefix should equal("TEST-REFERENCE/")
    input.s3Bucket should equal(testOutputBucket)
  }

  val citeAndUri: TableFor4[Option[String], Option[String], Option[String], Option[String]] = Table(
    ("cite", "uri", "expectedSeries", "expectedDepartment"),
    (None, None, None, None),
    (None, Option(""""https://example.com/id/cite/2023/""""), Option("TEST SERIES"), Option("TEST")),
    (Option(""""cite""""), None, None, None),
    (Option(""""cite""""), Option(""""https://example.com/id/cite/2023/""""), Option("TEST SERIES"), Option("TEST"))
  )

  forAll(citeAndUri) { (cite, uri, expectedSeries, expectedDepartment) =>
    "the lambda" should s"start the state machine execution with a ${expectedSeries.orNull} series and ${expectedDepartment.orNull} department if the uri is ${uri.orNull} and the cite is ${cite.orNull}" in {
      val inputJson =
        s"""{"parameters":{
           |"TDR": {"Document-Checksum-sha256": "abcde", "Source-Organization": "test-organisation",
           | "Internal-Sender-Identifier": "test-identifier","Consignment-Export-Datetime": "2023-10-31T13:40:54Z"},
           |"TRE":{"reference":"$reference","payload":{"filename":"Test.docx"}},
           |"PARSER":{"cite": ${cite.orNull}, "uri":${uri.orNull},"name":"test"}}}""".stripMargin

      val sfnRequest = runLambdaAndReturnStepFunctionRequest(Option(inputJson))
      val input = read[Output](sfnRequest.input)

      sfnRequest.stateMachineArn should equal("arn:aws:states:eu-west-2:123456789:stateMachine:StateMachineName")
      sfnRequest.name should equal(s"TEST-REFERENCE-${uuidsAndChecksum(4)._1}")

      input.series should equal(expectedSeries)
      input.department should equal(expectedDepartment)
      input.batchId should equal("TEST-REFERENCE")
      input.s3Prefix should equal("TEST-REFERENCE/")
      input.s3Bucket should equal(testOutputBucket)
    }
  }

  "the lambda" should "send a request to delete the extracted files from the bucket root" in {
    stubAWSRequests(inputBucket)
    IngestParserTest().handleRequest(event(), null)
    val serveEvents = s3Server.getAllServeEvents.asScala
    val deleteObjectsEvents =
      serveEvents.filter(e => e.getRequest.getUrl == s"/$testOutputBucket?delete" && e.getRequest.getMethod == RequestMethod.POST)
    deleteObjectsEvents.size should equal(1)
    deleteObjectsEvents.head.getRequest.getBodyAsString should equal(expectedDeleteRequestXml)
  }

  "the lambda" should "error if the uri contains '/press-summary' but file name does not contain 'Press Summary of'" in {
    val metadataJson: String =
      s"""{"parameters":{"TDR": {"Document-Checksum-sha256": "abcde"},
         |"TRE":{"reference":"$reference","payload":{"filename":"Test.docx"}},
         |"PARSER":{"cite":"cite","uri":"https://example.com/id/cite/press-summary/3/","court":"test","date":"2023-07-26","name":"test"}}}""".stripMargin

    stubAWSRequests(inputBucket, metadataJsonOpt = Option(metadataJson))
    val ex = intercept[Exception] {
      IngestParserTest().handleRequest(event(), null)
    }
    ex.getMessage should equal("URI contains '/press-summary' but file does not start with 'Press Summary of '")
  }

  "the lambda" should "error if the input json is invalid" in {
    val event = createEvent("{}")
    val ex = intercept[Exception] {
      IngestParserTest().handleRequest(event, null)
    }
    ex.getMessage should equal("DecodingFailure at .parameters: Missing required field")
  }

  "the lambda" should "error if the json in the metadata file is invalid" in {
    stubAWSRequests(inputBucket, metadataJsonOpt = Option("invalidJson"))
    val ex = intercept[Exception] {
      IngestParserTest().handleRequest(event, null)
    }
    ex.getMessage should equal("""expected json value got 'invali...' (line 1, column 1)""".stripMargin)
  }

  "the lambda" should "error if the json in the metadata file is missing required fields" in {
    stubAWSRequests(inputBucket, metadataJsonOpt = Option("{}"))
    val ex = intercept[DecodingFailure] {
      IngestParserTest().handleRequest(event, null)
    }
    ex.getMessage should equal("""DecodingFailure at .parameters: Missing required field""".stripMargin)
  }

  "the lambda" should "error if the json in the metadata file has a field with a non-optional value that is null" in {
    stubAWSRequests(
      inputBucket,
      metadataJsonOpt =
        Option(s"""{"parameters":{"TDR": {"Document-Checksum-sha256": null, "Source-Organization": "test-organisation",
         |"Internal-Sender-Identifier": "test-identifier", "Consignment-Export-Datetime": "2023-10-31T13:40:54Z"},
         |"TRE":{"reference":"$reference","payload":{"filename":"Test.docx"}},
         |"PARSER":{"cite":"cite","uri":"https://example.com","court":"test","date":"2023-07-26","name":"test"}}}""".stripMargin)
    )
    val ex = intercept[Exception] {
      IngestParserTest().handleRequest(event(), null)
    }
    ex.getMessage should equal(
      """DecodingFailure at .parameters.TDR.Document-Checksum-sha256: Got value 'null' with wrong type, expecting string""".stripMargin
    )
  }

  "the lambda" should "error if S3 is unavailable" in {
    s3Server.stop()
    val ex = intercept[Exception] {
      IngestParserTest().handleRequest(event(), null)
    }
    ex.getMessage should equal("Failed to send the request: socket connection refused.")
  }

  "the lambda" should "succeed even if the`skipSeriesLookup` parameter is missing from the 'parameters' json " in {
    val eventWithoutSkipParameter =
      """{"parameters":{"status":"status","reference":"TEST-REFERENCE","s3Bucket":"inputBucket","s3Key":"test.tar.gz"}}"""
    val event = createEvent(eventWithoutSkipParameter)
    stubAWSRequests(inputBucket)

    IngestParserTest().handleRequest(event, null)
    // All good, no "DecodingFailure at .skipSeriesLookup: Missing required field" thrown
  }
}<|MERGE_RESOLUTION|>--- conflicted
+++ resolved
@@ -55,19 +55,12 @@
   val sfnServer = new WireMockServer(9004)
   val testOutputBucket = "outputBucket"
   val inputBucket = "inputBucket"
-<<<<<<< HEAD
   private def packageAvailable(s3Key: String): TREInput = TREInput(
-    TREInputParameters("status", "TEST-REFERENCE", inputBucket, s3Key)
+    TREInputParameters("status", "TEST-REFERENCE", skipSeriesLookup = false, inputBucket, s3Key)
   )
   private def event(s3Key: String = "test.tar.gz"): SQSEvent = createEvent(
     packageAvailable(s3Key).asJson.printWith(Printer.noSpaces)
   )
-=======
-  val packageAvailable: TREInput = TREInput(
-    TREInputParameters("status", "TEST-REFERENCE", skipSeriesLookup = false, inputBucket, "test.tar.gz")
-  )
-  val event: SQSEvent = createEvent(packageAvailable.asJson.printWith(Printer.noSpaces))
->>>>>>> 3da4b19a
   val expectedDeleteRequestXml: String =
     """<?xml version="1.0" encoding="UTF-8"?><Delete xmlns="http://s3.amazonaws.com/doc/2006-03-01/">
       |<Object><Key>c7e6b27f-5778-4da8-9b83-1b64bbccbd03</Key></Object>
@@ -323,7 +316,8 @@
 
   "the lambda" should "error if the uri contains '/press-summary' but file name does not contain 'Press Summary of'" in {
     val metadataJson: String =
-      s"""{"parameters":{"TDR": {"Document-Checksum-sha256": "abcde"},
+      s"""{"parameters":{"TDR": {"Document-Checksum-sha256": "abcde", "Source-Organization": "test-organisation",
+         | "Internal-Sender-Identifier": "test-identifier","Consignment-Export-Datetime": "2023-10-31T13:40:54Z"},
          |"TRE":{"reference":"$reference","payload":{"filename":"Test.docx"}},
          |"PARSER":{"cite":"cite","uri":"https://example.com/id/cite/press-summary/3/","court":"test","date":"2023-07-26","name":"test"}}}""".stripMargin
 
@@ -345,7 +339,7 @@
   "the lambda" should "error if the json in the metadata file is invalid" in {
     stubAWSRequests(inputBucket, metadataJsonOpt = Option("invalidJson"))
     val ex = intercept[Exception] {
-      IngestParserTest().handleRequest(event, null)
+      IngestParserTest().handleRequest(event(), null)
     }
     ex.getMessage should equal("""expected json value got 'invali...' (line 1, column 1)""".stripMargin)
   }
@@ -353,7 +347,7 @@
   "the lambda" should "error if the json in the metadata file is missing required fields" in {
     stubAWSRequests(inputBucket, metadataJsonOpt = Option("{}"))
     val ex = intercept[DecodingFailure] {
-      IngestParserTest().handleRequest(event, null)
+      IngestParserTest().handleRequest(event(), null)
     }
     ex.getMessage should equal("""DecodingFailure at .parameters: Missing required field""".stripMargin)
   }
